--- conflicted
+++ resolved
@@ -668,18 +668,12 @@
         traces to it.
         """
         # Line plots of total LOC trend
-<<<<<<< HEAD
         fig_sum = px.line(data_frame=self._sum_data, y="SUM", markers=True)
         for trace in fig_sum["data"]:
             trace["showlegend"] = False
             trace["name"] = "SUM"
             trace["marker"] = {"size": 8, "color": "#636EFA"}
             trace["line"] = {"width": 2, "color": "#636EFA"}
-=======
-        fig_sum = px.line(data_frame=self._sum_data,x="Date", y="SUM", markers=True)
-        for trace in fig_sum["data"]:
-            trace["showlegend"] = True
->>>>>>> 64c41a86
             self._fig.add_trace(trace, row=1, col=1, secondary_y=False)
 
         return self
@@ -697,14 +691,10 @@
         """
         fig_diff = px.line(data_frame=self._sum_data, y="Diff", markers=True)
         for trace in fig_diff["data"]:
-<<<<<<< HEAD
             trace["showlegend"] = False
             trace["name"] = "Diff"
             trace["marker"] = {"size": 8, "color": "#EF553B"}
             trace["line"] = {"width": 2, "color": "#EF553B"}
-=======
-            trace["showlegend"] = True
->>>>>>> 64c41a86
             self._fig.add_trace(trace, row=1, col=1, secondary_y=True)
         return self
 
@@ -817,6 +807,7 @@
         self.create_trend_trace()
         self.create_sum_trace()
         self.create_diff_trace()
+        self.create_diff_trace()
         self.update_fig()
         return self._fig
 
